--- conflicted
+++ resolved
@@ -522,10 +522,6 @@
         # Since we have ngpus_per_node processes per node, the total world_size
         # needs to be adjusted accordingly
         args.world_size = ngpus_per_node * args.world_size
-<<<<<<< HEAD
-        # args.lr *= args.world_size
-=======
->>>>>>> da9d3e52
         # _logger.info(str(args.world_size))
         # Use torch.multiprocessing.spawn to launch distributed processes: the
         # main_worker process function
