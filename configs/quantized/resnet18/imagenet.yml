dataset: imagenet
num_classes: 1000
train_split: train
val_split: validation
batch_size: 512
img_size: 256
mean:
    - 0.485
    - 0.456
    - 0.406
std:
    - 0.229
    - 0.224
    - 0.225
mixup_prob: 0.0
mixup_mode: batch
mixup_switch_prob: 0.0
cutmix: 0
reprob: 0
remode: pixel
scale:
    - 0
    - 1.0
lr: 0.01
<<<<<<< HEAD
min_lr: 1e-5
sched: step
=======
<<<<<<< HEAD
min_lr: 1e-4
sched: cosine
=======
min_lr: 2e-4
sched: cosine
warmup_epochs: 0
>>>>>>> da9d3e522643f275202c39b8ecd1c004eff44bf7
>>>>>>> 1c912de6
opt: sgd
smoothing: 0.1
weight-decay: 1e-4
epochs: 60
<<<<<<< HEAD
decay_epochs: 5
decay_rate: 0.5
warmup_epochs: 0
workers: 2
=======
<<<<<<< HEAD
decay_epochs: 40
warmup_epochs: 0
workers: 2
=======
workers: 4
>>>>>>> da9d3e522643f275202c39b8ecd1c004eff44bf7
>>>>>>> 1c912de6
world_size: 1
multiprocessing_distributed: True
dist_url: 'tcp://127.0.0.1:8087'
dist_backend: "nccl"
rank: 0
<<<<<<< HEAD
log_name: image_test6
=======
<<<<<<< HEAD
log_name: image_test5
=======
log_name: image_test3
>>>>>>> da9d3e522643f275202c39b8ecd1c004eff44bf7
>>>>>>> 1c912de6
checkpoint_hist: 1
sync_bn: True
pin_mem: True
no_prefetcher: False

use_kd: True
teacher: ResNet18
teacher_checkpoint: pretrained/resnet18_image.pth
initial_checkpoint: pretrained/resnet18_image.pth
powerof2: True

wq_per_channel: True
wq_enable: True
wq_mode: "LSQ"
wq_bitw: 4
aq_enable: True
aq_asym: True
aq_mode: "LSQ"
aq_bitw: 4
resq_enable: True
resq_mode: "LSQ"
resq_bitw: 16
qmodules: 
#   - "convbn_first;wq:bit:8;aq:bit:8"
  - "layer1.0.convbn1"
  - "layer1.0.convbn2"
  - "layer1.1.convbn1"
  - "layer1.1.convbn2"
  - "layer2.0.convbn1"
  - "layer2.0.convbn2"
  # - "layer2.0.shortcut.0"
  - "layer2.1.convbn1"
  - "layer2.1.convbn2"
  - "layer3.0.convbn1"
  - "layer3.0.convbn2"
  # - "layer3.0.shortcut.0"
  - "layer3.1.convbn1"
  - "layer3.1.convbn2"
  - "layer4.0.convbn1"
  - "layer4.0.convbn2"
  # - "layer4.0.shortcut.0"
  - "layer4.1.convbn1"
  - "layer4.1.convbn2"
#   - fc;wq:bit:8;aq:bit:8
resq_modules:
    - relu
    - layer1.0.relu2
    - layer1.1.relu2
    - layer2.0.relu2
    - layer3.0.downsample
    - layer2.1.relu2
    - layer3.0.relu2
    - layer3.0.downsample
    - layer3.1.relu2
    - layer4.0.downsample
    - layer4.0.relu2
    - layer4.1.relu2<|MERGE_RESOLUTION|>--- conflicted
+++ resolved
@@ -22,51 +22,19 @@
     - 0
     - 1.0
 lr: 0.01
-<<<<<<< HEAD
-min_lr: 1e-5
-sched: step
-=======
-<<<<<<< HEAD
 min_lr: 1e-4
 sched: cosine
-=======
-min_lr: 2e-4
-sched: cosine
-warmup_epochs: 0
->>>>>>> da9d3e522643f275202c39b8ecd1c004eff44bf7
->>>>>>> 1c912de6
 opt: sgd
 smoothing: 0.1
 weight-decay: 1e-4
 epochs: 60
-<<<<<<< HEAD
-decay_epochs: 5
-decay_rate: 0.5
-warmup_epochs: 0
-workers: 2
-=======
-<<<<<<< HEAD
-decay_epochs: 40
-warmup_epochs: 0
-workers: 2
-=======
 workers: 4
->>>>>>> da9d3e522643f275202c39b8ecd1c004eff44bf7
->>>>>>> 1c912de6
 world_size: 1
 multiprocessing_distributed: True
 dist_url: 'tcp://127.0.0.1:8087'
 dist_backend: "nccl"
 rank: 0
-<<<<<<< HEAD
-log_name: image_test6
-=======
-<<<<<<< HEAD
-log_name: image_test5
-=======
 log_name: image_test3
->>>>>>> da9d3e522643f275202c39b8ecd1c004eff44bf7
->>>>>>> 1c912de6
 checkpoint_hist: 1
 sync_bn: True
 pin_mem: True
